--- conflicted
+++ resolved
@@ -9,8 +9,9 @@
 
 @RunWith(KTestJUnitRunner::class)
 class IOTest : UnitSpec() {
-    fun <A> EQ(): Eq<HK<IOHK, A>> = Eq { a, b ->
-        a.ev().attempt().unsafeRunSync() == b.ev().attempt().unsafeRunSync()
+    fun <A> EQ(): Eq<HK<IOHK, A>> = object : Eq<HK<IOHK, A>> {
+        override fun eqv(a: HK<IOHK, A>, b: HK<IOHK, A>): Boolean =
+                a.ev().attempt().unsafeRunSync() == b.ev().attempt().unsafeRunSync()
     }
 
     init {
@@ -82,11 +83,7 @@
         }
 
         "should time out on unending unsafeRunTimed" {
-<<<<<<< HEAD
-            val never = IO.async<Int> { }
-=======
             val never = IO.runAsync<Int> { Unit }
->>>>>>> b9bc7d8d
             val start = System.currentTimeMillis()
             val received = never.unsafeRunTimed(100.milliseconds)
             val elapsed = System.currentTimeMillis() - start
